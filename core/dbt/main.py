from dbt.logger import initialize_logger, GLOBAL_LOGGER as logger, \
    logger_initialized, log_cache_events

import argparse
import os.path
import sys
import traceback

import dbt.version
import dbt.flags as flags
import dbt.task.run as run_task
import dbt.task.compile as compile_task
import dbt.task.debug as debug_task
import dbt.task.clean as clean_task
import dbt.task.deps as deps_task
import dbt.task.init as init_task
import dbt.task.seed as seed_task
import dbt.task.test as test_task
import dbt.task.archive as archive_task
import dbt.task.generate as generate_task
import dbt.task.serve as serve_task
import dbt.task.freshness as freshness_task
from dbt.adapters.factory import reset_adapters

import dbt.tracking
import dbt.ui.printer
import dbt.compat
import dbt.deprecations
import dbt.profiler

from dbt.utils import ExitCodes
from dbt.config import Project, UserConfig, RuntimeConfig, PROFILES_DIR, \
    read_profiles
from dbt.exceptions import DbtProjectError, DbtProfileError, RuntimeException


PROFILES_HELP_MESSAGE = """
For more information on configuring profiles, please consult the dbt docs:

https://docs.getdbt.com/docs/configure-your-profile
"""


class DBTVersion(argparse.Action):
    """This is very very similar to the builtin argparse._Version action,
    except it just calls dbt.version.get_version_information().
    """
    def __init__(self,
                 option_strings,
                 version=None,
                 dest=argparse.SUPPRESS,
                 default=argparse.SUPPRESS,
                 help="show program's version number and exit"):
        super(DBTVersion, self).__init__(
            option_strings=option_strings,
            dest=dest,
            default=default,
            nargs=0,
            help=help)

    def __call__(self, parser, namespace, values, option_string=None):
        formatter = parser._get_formatter()
        formatter.add_text(dbt.version.get_version_information())
        parser.exit(message=formatter.format_help())


class DBTArgumentParser(argparse.ArgumentParser):
    def __init__(self, *args, **kwargs):
        super(DBTArgumentParser, self).__init__(*args, **kwargs)
        self.register('action', 'dbtversion', DBTVersion)


def main(args=None):
    if args is None:
        args = sys.argv[1:]

    try:
        results, succeeded = handle_and_check(args)
        if succeeded:
            exit_code = ExitCodes.Success
        else:
            exit_code = ExitCodes.ModelError

    except KeyboardInterrupt as e:
        logger.info("ctrl-c")
        exit_code = ExitCodes.UnhandledError

    # This can be thrown by eg. argparse
    except SystemExit as e:
        exit_code = e.code

    except BaseException as e:
        logger.info("Encountered an error:")
        logger.info(str(e))

        if logger_initialized():
            logger.debug(traceback.format_exc())
        elif not isinstance(e, RuntimeException):
            # if it did not come from dbt proper and the logger is not
            # initialized (so there's no safe path to log to), log the stack
            # trace at error level.
            logger.error(traceback.format_exc())
        exit_code = ExitCodes.UnhandledError

    sys.exit(exit_code)


# here for backwards compatibility
def handle(args):
    res, success = handle_and_check(args)
    return res


def initialize_config_values(parsed):
    """Given the parsed args, initialize the dbt tracking code.

    It would be nice to re-use this profile later on instead of parsing it
    twice, but dbt's intialization is not structured in a way that makes that
    easy.
    """
    try:
        cfg = UserConfig.from_directory(parsed.profiles_dir)
    except RuntimeException:
        cfg = UserConfig.from_dict(None)

    if cfg.send_anonymous_usage_stats:
        dbt.tracking.initialize_tracking(parsed.profiles_dir)
    else:
        dbt.tracking.do_not_track()

    if cfg.use_colors:
        dbt.ui.printer.use_colors()


def handle_and_check(args):
    parsed = parse_args(args)
    profiler_enabled = False

    if parsed.record_timing_info:
        profiler_enabled = True

    with dbt.profiler.profiler(
        enable=profiler_enabled,
        outfile=parsed.record_timing_info
    ):

        initialize_config_values(parsed)

        reset_adapters()

        try:
            task, res = run_from_args(parsed)
        finally:
            dbt.tracking.flush()

        success = task.interpret_results(res)

        return res, success


def get_nearest_project_dir():
    root_path = os.path.abspath(os.sep)
    cwd = os.getcwd()

    while cwd != root_path:
        project_file = os.path.join(cwd, "dbt_project.yml")
        if os.path.exists(project_file):
            return cwd
        cwd = os.path.dirname(cwd)

    return None


def run_from_args(parsed):
    task = None
    cfg = None

    if parsed.which in ('init', 'debug'):
        # bypass looking for a project file if we're running `dbt init` or
        # `dbt debug`
        task = parsed.cls(args=parsed)
    else:
        nearest_project_dir = get_nearest_project_dir()
        if nearest_project_dir is None:
            raise RuntimeException(
                "fatal: Not a dbt project (or any of the parent directories). "
                "Missing dbt_project.yml file"
            )

        os.chdir(nearest_project_dir)

        res = invoke_dbt(parsed)
        if res is None:
            raise RuntimeException("Could not run dbt")
        else:
            task, cfg = res

    log_path = None

    if cfg is not None:
        log_path = cfg.log_path

    initialize_logger(parsed.debug, log_path)
    logger.debug("Tracking: {}".format(dbt.tracking.active_user.state()))

    dbt.tracking.track_invocation_start(config=cfg, args=parsed)

    results = run_from_task(task, cfg, parsed)

    return task, results


def run_from_task(task, cfg, parsed_args):
    result = None
    try:
        result = task.run()
        dbt.tracking.track_invocation_end(
            config=cfg, args=parsed_args, result_type="ok"
        )
    except (dbt.exceptions.NotImplementedException,
            dbt.exceptions.FailedToConnectException) as e:
        logger.info('ERROR: {}'.format(e))
        dbt.tracking.track_invocation_end(
            config=cfg, args=parsed_args, result_type="error"
        )
    except Exception as e:
        dbt.tracking.track_invocation_end(
            config=cfg, args=parsed_args, result_type="error"
        )
        raise

    return result


def invoke_dbt(parsed):
    task = None
    cfg = None

    log_cache_events(getattr(parsed, 'log_cache_events', False))
    logger.info("Running with dbt{}".format(dbt.version.installed))

    try:
        if parsed.which in {'deps', 'clean'}:
            # deps doesn't need a profile, so don't require one.
            cfg = Project.from_current_directory(getattr(parsed, 'vars', '{}'))
        elif parsed.which != 'debug':
            # for debug, we will attempt to load the various configurations as
            # part of the task, so just leave cfg=None.
            cfg = RuntimeConfig.from_args(parsed)
    except DbtProjectError as e:
        logger.info("Encountered an error while reading the project:")
        logger.info(dbt.compat.to_string(e))

        dbt.tracking.track_invalid_invocation(
            config=cfg,
            args=parsed,
            result_type=e.result_type)

        return None
    except DbtProfileError as e:
        logger.info("Encountered an error while reading profiles:")
        logger.info("  ERROR {}".format(str(e)))

        all_profiles = read_profiles(parsed.profiles_dir).keys()

        if len(all_profiles) > 0:
            logger.info("Defined profiles:")
            for profile in all_profiles:
                logger.info(" - {}".format(profile))
        else:
            logger.info("There are no profiles defined in your "
                        "profiles.yml file")

        logger.info(PROFILES_HELP_MESSAGE)

        dbt.tracking.track_invalid_invocation(
            config=cfg,
            args=parsed,
            result_type=e.result_type)

        return None

    flags.NON_DESTRUCTIVE = getattr(parsed, 'non_destructive', False)
    flags.USE_CACHE = getattr(parsed, 'use_cache', True)

    arg_drop_existing = getattr(parsed, 'drop_existing', False)
    arg_full_refresh = getattr(parsed, 'full_refresh', False)
    flags.STRICT_MODE = getattr(parsed, 'strict', False)
    flags.WARN_ERROR = (
        flags.STRICT_MODE or
        getattr(parsed, 'warn_error', False)
    )

    if arg_drop_existing:
        dbt.deprecations.warn('drop-existing')
        flags.FULL_REFRESH = True
    elif arg_full_refresh:
        flags.FULL_REFRESH = True

    logger.debug("running dbt with arguments %s", parsed)

    task = parsed.cls(args=parsed, config=cfg)

    return task, cfg


<<<<<<< HEAD
def _build_base_subparser():
=======
def parse_args(args):
    p = DBTArgumentParser(
        prog='dbt: data build tool',
        formatter_class=argparse.RawTextHelpFormatter,
        description="An ELT tool for managing your SQL "
        "transformations and data models."
        "\nFor more documentation on these commands, visit: "
        "docs.getdbt.com",
        epilog="Specify one of these sub-commands and you can "
        "find more help from there.")

    p.add_argument(
        '--version',
        action='dbtversion',
        help="Show version information")

    p.add_argument(
        '-r',
        '--record-timing-info',
        default=None,
        type=str,
        help="""
        When this option is passed, dbt will output low-level timing
        stats to the specified file. Example:
        `--record-timing-info output.profile`
        """
    )

    p.add_argument(
        '-d',
        '--debug',
        action='store_true',
        help='''Display debug logging during dbt execution. Useful for
        debugging and making bug reports.''')

    p.add_argument(
        '-S',
        '--strict',
        action='store_true',
        help='''Run schema validations at runtime. This will surface
        bugs in dbt, but may incur a performance penalty. This flag implies
        --warn-error''')

    p.add_argument(
        '--warn-error',
        action='store_true',
        help='''If dbt would normally warn, instead raise an exception.
        Examples include --models that selects nothing, deprecations,
        configurations with no associated models, invalid test configurations,
        and missing sources/refs in tests''')

    # if set, run dbt in single-threaded mode: thread count is ignored, and
    # calls go through `map` instead of the thread pool. This is useful for
    # getting performance information about aspects of dbt that normally run in
    # a thread, as the profiler ignores child threads. Users should really
    # never use this.
    p.add_argument(
        '--single-threaded',
        action='store_true',
        help=argparse.SUPPRESS,
    )

    subs = p.add_subparsers(title="Available sub-commands")

>>>>>>> fe866156
    base_subparser = argparse.ArgumentParser(add_help=False)

    base_subparser.add_argument(
        '--profiles-dir',
        default=PROFILES_DIR,
        type=str,
        help="""
        Which directory to look in for the profiles.yml file. Default = {}
        """.format(PROFILES_DIR)
    )

    base_subparser.add_argument(
        '--profile',
        required=False,
        type=str,
        help="""
        Which profile to load. Overrides setting in dbt_project.yml.
        """
    )

    base_subparser.add_argument(
        '--target',
        default=None,
        type=str,
        help='Which target to load for the given profile'
    )

    base_subparser.add_argument(
        '--vars',
        type=str,
        default='{}',
        help="""
            Supply variables to the project. This argument overrides
            variables defined in your dbt_project.yml file. This argument
            should be a YAML string, eg. '{my_variable: my_value}'"""
    )

    # if set, log all cache events. This is extremely verbose!
    base_subparser.add_argument(
        '--log-cache-events',
        action='store_true',
        help=argparse.SUPPRESS,
    )

    base_subparser.add_argument(
        '--bypass-cache',
        action='store_false',
        dest='use_cache',
        help='If set, bypass the adapter-level cache of database state',
    )
    return base_subparser


def _build_docs_subparser(subparsers, base_subparser):
    docs_sub = subparsers.add_parser(
        'docs',
        parents=[base_subparser],
        help="Generate or serve the documentation "
        "website for your project.")
    return docs_sub


def _build_source_subparser(subparsers, base_subparser):
    source_sub = subparsers.add_parser(
        'source',
        parents=[base_subparser],
        help="Manage your project's sources")
    return source_sub


def _build_init_subparser(subparsers, base_subparser):
    sub = subparsers.add_parser(
            'init',
            parents=[base_subparser],
            help="Initialize a new DBT project.")
    sub.add_argument('project_name', type=str, help='Name of the new project')
    sub.set_defaults(cls=init_task.InitTask, which='init')
    return sub


def _build_clean_subparser(subparsers, base_subparser):
    sub = subparsers.add_parser(
        'clean',
        parents=[base_subparser],
        help="Delete all folders in the clean-targets list"
        "\n(usually the dbt_modules and target directories.)")
    sub.set_defaults(cls=clean_task.CleanTask, which='clean')
    return sub


def _build_debug_subparser(subparsers, base_subparser):
    sub = subparsers.add_parser(
        'debug',
        parents=[base_subparser],
        help="Show some helpful information about dbt for debugging."
        "\nNot to be confused with the --debug option which increases "
        "verbosity.")
    sub.add_argument(
        '--config-dir',
        action='store_true',
        help="""
        If specified, DBT will show path information for this project
        """
    )
    sub.set_defaults(cls=debug_task.DebugTask, which='debug')
    return sub


def _build_deps_subparser(subparsers, base_subparser):
    sub = subparsers.add_parser(
        'deps',
        parents=[base_subparser],
        help="Pull the most recent version of the dependencies "
        "listed in packages.yml")
    sub.set_defaults(cls=deps_task.DepsTask, which='deps')
    return sub


def _build_archive_subparser(subparsers, base_subparser):
    sub = subparsers.add_parser(
        'archive',
        parents=[base_subparser],
        help="Record changes to a mutable table over time."
             "\nMust be configured in your dbt_project.yml.")
    sub.add_argument(
        '--threads',
        type=int,
        required=False,
        help="""
        Specify number of threads to use while archiving tables. Overrides
        settings in profiles.yml.
        """
    )
    sub.set_defaults(cls=archive_task.ArchiveTask, which='archive')
    return sub


def _build_run_subparser(subparsers, base_subparser):
    run_sub = subparsers.add_parser(
        'run',
        parents=[base_subparser],
        help="Compile SQL and execute against the current "
        "target database.")
    run_sub.set_defaults(cls=run_task.RunTask, which='run')
    return run_sub


def _build_compile_subparser(subparsers, base_subparser):
    sub = subparsers.add_parser(
        'compile',
        parents=[base_subparser],
        help="Generates executable SQL from source model, test, and"
        "analysis files. \nCompiled SQL files are written to the target/"
        "directory.")
    sub.set_defaults(cls=compile_task.CompileTask, which='compile')
    return sub


def _build_docs_generate_subparser(subparsers, base_subparser):
    # it might look like docs_sub is the correct parents entry, but that
    # will cause weird errors about 'conflicting option strings'.
    generate_sub = subparsers.add_parser('generate', parents=[base_subparser])
    generate_sub.set_defaults(cls=generate_task.GenerateTask,
                              which='generate')
    generate_sub.add_argument(
        '--no-compile',
        action='store_false',
        dest='compile',
        help='Do not run "dbt compile" as part of docs generation'
    )
    return generate_sub


def _add_common_arguments(*subparsers):
    for sub in subparsers:
        sub.add_argument(
            '-m',
            '--models',
            required=False,
            nargs='+',
            help="""
            Specify the models to include.
            """
        )
        sub.add_argument(
            '--exclude',
            required=False,
            nargs='+',
            help="""
            Specify the models to exclude.
            """
        )
        sub.add_argument(
            '--threads',
            type=int,
            required=False,
            help="""
            Specify number of threads to use while executing models. Overrides
            settings in profiles.yml.
            """
        )
        sub.add_argument(
            '--non-destructive',
            action='store_true',
            help="""
            If specified, DBT will not drop views. Tables will be truncated
            instead of dropped.
            """
        )
        sub.add_argument(
            '--full-refresh',
            action='store_true',
            help="""
            If specified, DBT will drop incremental models and
            fully-recalculate the incremental table from the model definition.
            """)
        sub.add_argument(
            '--no-version-check',
            dest='version_check',
            action='store_false',
            help="""
            If set, skip ensuring dbt's version matches the one specified in
            the dbt_project.yml file ('require-dbt-version')
            """)


def _build_seed_subparser(subparsers, base_subparser):
    seed_sub = subparsers.add_parser(
        'seed',
        parents=[base_subparser],
        help="Load data from csv files into your data warehouse.")
    seed_sub.add_argument(
        '--drop-existing',
        action='store_true',
        help='(DEPRECATED) Use --full-refresh instead.'
    )
    seed_sub.add_argument(
        '--full-refresh',
        action='store_true',
        help='Drop existing seed tables and recreate them'
    )
    seed_sub.add_argument(
        '--show',
        action='store_true',
        help='Show a sample of the loaded data in the terminal'
    )
    seed_sub.set_defaults(cls=seed_task.SeedTask, which='seed')
    return seed_sub


def _build_docs_serve_subparser(subparsers, base_subparser):
    serve_sub = subparsers.add_parser('serve', parents=[base_subparser])
    serve_sub.add_argument(
        '--port',
        default=8080,
        type=int,
        help='Specify the port number for the docs server.'
    )
    serve_sub.set_defaults(cls=serve_task.ServeTask, which='serve')
    return serve_sub


def _build_test_subparser(subparsers, base_subparser):
    sub = subparsers.add_parser(
        'test',
        parents=[base_subparser],
        help="Runs tests on data in deployed models."
        "Run this after `dbt run`")
    sub.add_argument(
        '--data',
        action='store_true',
        help='Run data tests defined in "tests" directory.'
    )
    sub.add_argument(
        '--schema',
        action='store_true',
        help='Run constraint validations from schema.yml files'
    )
    sub.add_argument(
        '--threads',
        type=int,
        required=False,
        help="""
        Specify number of threads to use while executing tests. Overrides
        settings in profiles.yml
        """
    )
    sub.add_argument(
        '-m',
        '--models',
        required=False,
        nargs='+',
        help="""
        Specify the models to test.
        """
    )
    sub.add_argument(
        '--exclude',
        required=False,
        nargs='+',
        help="""
        Specify the models to exclude from testing.
        """
    )

    sub.set_defaults(cls=test_task.TestTask, which='test')
    return sub


def _build_source_snapshot_freshness_subparser(subparsers, base_subparser):
    sub = subparsers.add_parser(
        'snapshot-freshness',
        parents=[base_subparser],
        help="Snapshots the current freshness of the project's sources",
    )
    sub.add_argument(
        '-s',
        '--select',
        required=False,
        nargs='+',
        help="""
        Specify the sources to snapshot freshness
        """,
        dest='selected'
    )
    sub.add_argument(
        '-o',
        '--output',
        required=False,
        help="""
        Specify the output path for the json report. By default, outputs to
        target/sources.json
        """
    )
    sub.set_defaults(cls=freshness_task.FreshnessTask,
                     which='snapshot-freshness')
    return sub


def parse_args(args):
    p = DBTArgumentParser(
        prog='dbt: data build tool',
        formatter_class=argparse.RawTextHelpFormatter,
        description="An ELT tool for managing your SQL "
        "transformations and data models."
        "\nFor more documentation on these commands, visit: "
        "docs.getdbt.com",
        epilog="Specify one of these sub-commands and you can "
        "find more help from there.")

    p.add_argument(
        '--version',
        action='dbtversion',
        help="Show version information")

    p.add_argument(
        '-r',
        '--record-timing-info',
        default=None,
        type=str,
        help="""
        When this option is passed, dbt will output low-level timing
        stats to the specified file. Example:
        `--record-timing-info output.profile`
        """
    )

    p.add_argument(
        '-d',
        '--debug',
        action='store_true',
        help='''Display debug logging during dbt execution. Useful for
        debugging and making bug reports.''')

    p.add_argument(
        '-S',
        '--strict',
        action='store_true',
        help='''Run schema validations at runtime. This will surface
        bugs in dbt, but may incur a performance penalty.''')

    # if set, run dbt in single-threaded mode: thread count is ignored, and
    # calls go through `map` instead of the thread pool. This is useful for
    # getting performance information about aspects of dbt that normally run in
    # a thread, as the profiler ignores child threads. Users should really
    # never use this.
    p.add_argument(
        '--single-threaded',
        action='store_true',
        help=argparse.SUPPRESS,
    )

    subs = p.add_subparsers(title="Available sub-commands")

    base_subparser = _build_base_subparser()

    # make the subcommands that have their own subcommands
    docs_sub = _build_docs_subparser(subs, base_subparser)
    docs_subs = docs_sub.add_subparsers()
    source_sub = _build_source_subparser(subs, base_subparser)
    source_subs = source_sub.add_subparsers()

    _build_init_subparser(subs, base_subparser)
    _build_clean_subparser(subs, base_subparser)
    _build_debug_subparser(subs, base_subparser)
    _build_deps_subparser(subs, base_subparser)
    _build_archive_subparser(subs, base_subparser)

    run_sub = _build_run_subparser(subs, base_subparser)
    compile_sub = _build_compile_subparser(subs, base_subparser)
    generate_sub = _build_docs_generate_subparser(docs_subs, base_subparser)
    _add_common_arguments(run_sub, compile_sub, generate_sub)

    _build_seed_subparser(subs, base_subparser)
    _build_docs_serve_subparser(docs_subs, base_subparser)
    _build_test_subparser(subs, base_subparser)
    _build_source_snapshot_freshness_subparser(source_subs, base_subparser)

    if len(args) == 0:
        p.print_help()
        sys.exit(1)

    parsed = p.parse_args(args)
    parsed.profiles_dir = os.path.expanduser(parsed.profiles_dir)

    if not hasattr(parsed, 'which'):
        # the user did not provide a valid subcommand. trigger the help message
        # and exit with a error
        p.print_help()
        p.exit(1)

    return parsed<|MERGE_RESOLUTION|>--- conflicted
+++ resolved
@@ -304,74 +304,7 @@
     return task, cfg
 
 
-<<<<<<< HEAD
 def _build_base_subparser():
-=======
-def parse_args(args):
-    p = DBTArgumentParser(
-        prog='dbt: data build tool',
-        formatter_class=argparse.RawTextHelpFormatter,
-        description="An ELT tool for managing your SQL "
-        "transformations and data models."
-        "\nFor more documentation on these commands, visit: "
-        "docs.getdbt.com",
-        epilog="Specify one of these sub-commands and you can "
-        "find more help from there.")
-
-    p.add_argument(
-        '--version',
-        action='dbtversion',
-        help="Show version information")
-
-    p.add_argument(
-        '-r',
-        '--record-timing-info',
-        default=None,
-        type=str,
-        help="""
-        When this option is passed, dbt will output low-level timing
-        stats to the specified file. Example:
-        `--record-timing-info output.profile`
-        """
-    )
-
-    p.add_argument(
-        '-d',
-        '--debug',
-        action='store_true',
-        help='''Display debug logging during dbt execution. Useful for
-        debugging and making bug reports.''')
-
-    p.add_argument(
-        '-S',
-        '--strict',
-        action='store_true',
-        help='''Run schema validations at runtime. This will surface
-        bugs in dbt, but may incur a performance penalty. This flag implies
-        --warn-error''')
-
-    p.add_argument(
-        '--warn-error',
-        action='store_true',
-        help='''If dbt would normally warn, instead raise an exception.
-        Examples include --models that selects nothing, deprecations,
-        configurations with no associated models, invalid test configurations,
-        and missing sources/refs in tests''')
-
-    # if set, run dbt in single-threaded mode: thread count is ignored, and
-    # calls go through `map` instead of the thread pool. This is useful for
-    # getting performance information about aspects of dbt that normally run in
-    # a thread, as the profiler ignores child threads. Users should really
-    # never use this.
-    p.add_argument(
-        '--single-threaded',
-        action='store_true',
-        help=argparse.SUPPRESS,
-    )
-
-    subs = p.add_subparsers(title="Available sub-commands")
-
->>>>>>> fe866156
     base_subparser = argparse.ArgumentParser(add_help=False)
 
     base_subparser.add_argument(
