
from __future__ import print_function

import psycopg2
import os, sys
import functools

from dbt.compilation import Linker, Compiler
from dbt.templates import BaseCreateTemplate
from dbt.targets import RedshiftTarget
from dbt.source import Source
from dbt.utils import find_model_by_name

from multiprocessing.dummy import Pool as ThreadPool

SCHEMA_PERMISSION_DENIED_MESSAGE = """The user '{user}' does not have sufficient permissions to create the schema '{schema}'.
Either create the schema  manually, or adjust the permissions of the '{user}' user."""

RELATION_PERMISSION_DENIED_MESSAGE = """The user '{user}' does not have sufficient permissions to create the model '{model}'  in the schema '{schema}'.
Please adjust the permissions of the '{user}' user on the '{schema}' schema.
With a superuser account, execute the following commands, then re-run dbt.

grant usage, create on schema "{schema}" to "{user}";
grant select on all tables in schema "{schema}" to "{user}";"""

RELATION_NOT_OWNER_MESSAGE = """The user '{user}' does not have sufficient permissions to drop the model '{model}' in the schema '{schema}'.
This is likely because the relation was created by a different user. Either delete the model "{schema}"."{model}" manually,
or adjust the permissions of the '{user}' user in the '{schema}' schema."""

class RunModelResult(object):
    def __init__(self, model, error=None, skip=False):
        self.model = model
        self.error = error
        self.skip  = skip

    @property
    def errored(self):
        return self.error is not None

    @property
    def skipped(self):
        return self.skip

class Runner:
    def __init__(self, project, target_path, run_mode):
        self.project = project
        self.target_path = target_path
        self.run_mode = run_mode

    def get_compiled_models(self):
        return Source(self.project).get_compiled(self.target_path, self.run_mode)

    def get_target(self):
        target_cfg = self.project.run_environment()
        return RedshiftTarget(target_cfg)

    def deserialize_graph(self):
        linker = Linker()
        base_target_path = self.project['target-path']
        filename = 'graph-{}.yml'.format(self.run_mode)
        graph_file = os.path.join(base_target_path, filename)
        linker.read_graph(graph_file)

        return linker

    def create_schema(self, schema_name):
        target = self.get_target()
        with target.get_handle() as handle:
            with handle.cursor() as cursor:
                cursor.execute('create schema if not exists "{}"'.format(schema_name))

    def get_schemas(self):
        target = self.get_target()
        existing = []
        with target.get_handle() as handle:
            with handle.cursor() as cursor:
                cursor.execute('select nspname from pg_catalog.pg_namespace')

                existing = [name for (name,) in cursor.fetchall()]
        return existing

    def create_schema_or_exit(self, schema_name):

        target_cfg = self.project.run_environment()
        user = target_cfg['user']

        try:
            self.create_schema(schema_name)
        except psycopg2.ProgrammingError as e:
            if "permission denied for" in e.diag.message_primary:
                raise RuntimeError(SCHEMA_PERMISSION_DENIED_MESSAGE.format(schema=schema_name, user=user))
            else:
                raise e

    def query_for_existing(self, target, schema):
        sql = """
            select tablename as name, 'table' as type from pg_tables where schemaname = '{schema}'
                union all
            select viewname as name, 'view' as type from pg_views where schemaname = '{schema}' """.format(schema=schema)


        with target.get_handle() as handle:
            with handle.cursor() as cursor:
                cursor.execute(sql)
                existing = [(name, relation_type) for (name, relation_type) in cursor.fetchall()]

        return dict(existing)

    def __drop(self, target, model, relation, relation_type):
        schema = target.schema

        sql = 'drop {relation_type} if exists "{schema}"."{relation}" cascade'.format(schema=schema, relation_type=relation_type, relation=relation)
        self.__do_execute(target, sql, model)

    def __do_execute(self, target, sql, model):
        with target.get_handle() as handle:
            with handle.cursor() as cursor:
                try:
                    cursor.execute(sql)
                    handle.commit()
                except Exception as e:
                    e.model = model
                    raise e

    def drop_models(self, models):
        target = self.get_target()

        existing = self.query_for_existing(target, target.schema);
        for model in models:
            model_name = model.fqn[-1]
            self.__drop(target, model, model.name, existing[model_name])

    def get_model_by_fqn(self, models, fqn):
        for model in models:
            if tuple(model.fqn) == tuple(fqn):
                return model
        raise RuntimeError("Couldn't find a compiled model with fqn: '{}'".format(fqn))

    def execute_wrapped_model(self, data):
        target = data['target']
        model = data['model']
        tmp_drop_type = data['tmp_drop_type']
        final_drop_type = data['final_drop_type']

        error = None
        try:
            self.execute_model(target, model, tmp_drop_type, final_drop_type)
        except (RuntimeError, psycopg2.ProgrammingError) as e:
            error = "Error executing {filepath}\n{error}".format(filepath=model.filepath, error=str(e).strip())

        return RunModelResult(model, error=error)

    def execute_model(self, target, model, tmp_drop_type, final_drop_type):
        # drop tmp if it exists
        if tmp_drop_type is not None:
            try:
                self.__drop(target, model, model.tmp_name(), tmp_drop_type)
            except psycopg2.ProgrammingError as e:
                if "must be owner of relation" in e.diag.message_primary:
                    raise RuntimeError(RELATION_NOT_OWNER_MESSAGE.format(model=model.tmp_name(), schema=target.schema, user=target.user))
                else:
                    raise e

        # create model (w/ temp name)
        try:
            self.__do_execute(target, model.contents, model)
        except psycopg2.ProgrammingError as e:
            if "permission denied for" in e.diag.message_primary:
                raise RuntimeError(RELATION_PERMISSION_DENIED_MESSAGE.format(model=model.name, schema=target.schema, user=target.user))
            else:
                raise e

<<<<<<< HEAD
        # drop final model if it exists
        if final_drop_type is not None:
            try:
                self.__drop(target, model, model.name, final_drop_type)
            except psycopg2.ProgrammingError as e:
                if "must be owner of relation" in e.diag.message_primary:
                    raise RuntimeError(RELATION_NOT_OWNER_MESSAGE.format(model=model.name, schema=target.schema, user=target.user))
                else:
                    raise e

        # rename this to the actual desired model name
        rename_query = model.rename_query(target.schema)
        self.__do_execute(target, rename_query, model)

    def execute_models(self, linker, models, limit_to=None, num_threads=4):
=======
    def execute_models(self, linker, models, num_threads, limit_to=None):
>>>>>>> 12d6ff06
        target = self.get_target()

        print("Concurrency: {} threads".format(num_threads))

        dependency_list = linker.as_dependency_list(limit_to)
        num_models = sum([len(node_list) for node_list in dependency_list])

        if num_models == 0:
            print("WARNING: No models to run in '{}'. Try checking your model configs and running `dbt compile`".format(self.target_path))
            return []

        existing = self.query_for_existing(target, target.schema);

        def wrap_fqn(target, models, existing, fqn):
            model = self.get_model_by_fqn(models, fqn)

            # False, 'view', or 'table'
            tmp_drop_type = existing.get(model.tmp_name(), None) 
            final_drop_type = existing.get(model.name, None)
            return {"model" : model, "target": target, "tmp_drop_type": tmp_drop_type, 'final_drop_type': final_drop_type}

        # we can only pass one arg to the self.execute_model method below. Pass a dict w/ all the data we need
        model_dependency_list = [[wrap_fqn(target, models, existing, fqn) for fqn in node_list] for node_list in dependency_list]

        pool = ThreadPool(num_threads)

        failed_models = set()

        model_results = []
        for model_list in model_dependency_list:
            failed_nodes = [tuple(model.fqn) for model in failed_models]

            models_to_execute = [data for data in model_list if not linker.is_child_of(failed_nodes, tuple(data['model'].fqn))]
            models_to_skip = [data for data in model_list if linker.is_child_of(failed_nodes, tuple(data['model'].fqn))]

            for i, data in enumerate(models_to_skip):
                model = data['model']
                model_result = RunModelResult(model, skip=True)
                model_results.append(model_result)
                print("{} of {} -- SKIP relation {}.{} because parent failed".format(len(model_results), num_models, target.schema, model_result.model.name))

            run_model_results = pool.map(self.execute_wrapped_model, models_to_execute)

            for run_model_result in run_model_results:
                model_results.append(run_model_result)

                if run_model_result.errored:
                    failed_models.add(run_model_result.model)
                    print("{} of {} -- ERROR creating relation {}.{}".format(len(model_results), num_models, target.schema, run_model_result.model.name))
                    print(run_model_result.error)
                else:
                    print("{} of {} -- OK Created relation {}.{}".format(len(model_results), num_models, target.schema, run_model_result.model.name))

        pool.close()
        pool.join()

        return model_results

    def run(self, specified_models=None, threads=1):
        linker = self.deserialize_graph()
        compiled_models = self.get_compiled_models()

        limit_to = None
        if specified_models is not None:
            limit_to = []
            for model_name in specified_models:
                try:
                    model = find_model_by_name(compiled_models, model_name)
                    limit_to.append(tuple(model.fqn))
                except RuntimeError as e:
                    print("ERROR: {}".format(str(e)))
                    print("Exiting")
                    return[]

        target_cfg = self.project.run_environment()
        schema_name = target_cfg['schema']

        try:
            schemas = self.get_schemas()

            if schema_name not in schemas:
                self.create_schema_or_exit(schema_name)

            return self.execute_models(linker, compiled_models, threads, limit_to)
        except psycopg2.OperationalError as e:
            print("ERROR: Could not connect to the target database. Try `dbt debug` for more information")
            print(str(e))
            sys.exit(1)<|MERGE_RESOLUTION|>--- conflicted
+++ resolved
@@ -170,7 +170,6 @@
             else:
                 raise e
 
-<<<<<<< HEAD
         # drop final model if it exists
         if final_drop_type is not None:
             try:
@@ -185,10 +184,7 @@
         rename_query = model.rename_query(target.schema)
         self.__do_execute(target, rename_query, model)
 
-    def execute_models(self, linker, models, limit_to=None, num_threads=4):
-=======
     def execute_models(self, linker, models, num_threads, limit_to=None):
->>>>>>> 12d6ff06
         target = self.get_target()
 
         print("Concurrency: {} threads".format(num_threads))
