
import psycopg2
import os
import logging

#from paramiko import SSHConfig
#logging.getLogger("paramiko").setLevel(logging.WARNING)
#import dbt.ssh_forward

THREAD_MIN = 1
THREAD_MAX = 8

BAD_THREADS_ERROR = """Invalid value given for "threads" in active run-target.
Value given was {supplied} but it should be an int between {min_val} and {max_val}"""

class BaseSQLTarget:
<<<<<<< HEAD
    def __init__(self, cfg):
=======
    def __init__(self, cfg, threads):
>>>>>>> d298d897
        self.target_type = cfg['type']
        self.host = cfg['host']
        self.user = cfg['user']
        self.password = cfg['pass']
        self.port = cfg['port']
        self.dbname = cfg['dbname']
        self.schema = cfg['schema']

        self.threads = self.__get_threads(cfg, threads)

        #self.ssh_host = cfg.get('ssh-host', None)
        self.ssh_host = None
        self.handle = None

    #def get_tunnel_config(self):
    #    config = SSHConfig()

    #    config_filepath = os.path.join(os.path.expanduser('~'), '.ssh/config')
    #    config.parse(open(config_filepath))
    #    options = config.lookup(self.ssh_host)
    #    return options

    #def __open_tunnel(self):
    #    config = self.get_tunnel_config()
    #    host = config.get('hostname')
    #    port = int(config.get('port', '22'))
    #    user = config.get('user')
    #    timeout = config.get('connecttimeout', 10)
    #    timeout = float(timeout)

    #    if host is None:
    #        raise RuntimeError("Invalid ssh config for Hostname {} -- missing 'hostname' field".format(self.ssh_host))
    #    if user is None:
    #        raise RuntimeError("Invalid ssh config for Hostname {} -- missing 'user' field".format(self.ssh_host))

    #    # modules are only imported once -- this singleton makes sure we don't try to bind to the host twice (and lock)
    #    server = dbt.ssh_forward.get_or_create_tunnel(host, port, user, self.host, self.port, timeout)

    #    # rebind the pg host and port
    #    self.host = 'localhost'
    #    self.port = server.local_bind_port

    #    return server

    def should_open_tunnel(self):
        #return self.ssh_host is not None
        return False

    # make the user explicitly call this function to enable the ssh tunnel
    # we don't want it to be automatically opened any time someone makes a new target
    def open_tunnel_if_needed(self):
        #self.ssh_tunnel = self.__open_tunnel()
        pass

    def cleanup(self):
        #if self.ssh_tunnel is not None:
        #    self.ssh_tunnel.stop()
        pass

    def __get_threads(self, cfg, cli_threads=None):
        if cli_threads is None:
            supplied = cfg.get('threads', 1)
        else:
            supplied = cli_threads

        bad_threads_error = RuntimeError(BAD_THREADS_ERROR.format(supplied=supplied, min_val=THREAD_MIN, max_val=THREAD_MAX))

        if type(supplied) != int:
            raise bad_threads_error

        if supplied >= THREAD_MIN and supplied <= THREAD_MAX:
            return supplied
        else:
            raise bad_threads_error

    def __get_spec(self):
        return "dbname='{}' user='{}' host='{}' password='{}' port='{}' connect_timeout=10".format(
            self.dbname,
            self.user,
            self.host,
            self.password,
            self.port
        )

    def get_handle(self):
        # this is important -- if we use different handles, then redshift
        # fails with a message about concurrent transactions
        if self.handle is None:
            self.handle = psycopg2.connect(self.__get_spec())
        return self.handle

    def rollback(self):
        if self.handle is not None:
            self.handle.rollback()

    @property
    def type(self):
        return self.target_type

class RedshiftTarget(BaseSQLTarget):
<<<<<<< HEAD
    def __init__(self, cfg):
        super(RedshiftTarget, self).__init__(cfg)


    def sql_columns_in_table(self, schema_name, table_name):
        return """
                select "column" as column_name, "type" as "data_type"
                from pg_table_def
                where schemaname = '{schema_name}' and tablename = '{table_name}'
               """.format(schema_name=schema_name, table_name=table_name).strip()
=======
    def __init__(self, cfg, threads):
        super(RedshiftTarget, self).__init__(cfg, threads)
>>>>>>> d298d897

    @property
    def context(self):
        return {
            "sql_now": "getdate()"
        }

class PostgresTarget(BaseSQLTarget):
<<<<<<< HEAD
    def __init__(self, cfg):
        super(PostgresTarget, self).__init__(cfg)

    def sql_columns_in_table(self, schema_name, table_name):
        return """
                select column_name, data_type
                from information_schema.columns
                where table_schema = '{schema_name}' and table_name = '{table_name}'
               """.format(schema_name=schema_name, table_name=table_name).strip()
=======
    def __init__(self, cfg, threads):
        super(PostgresTarget, self).__init__(cfg, threads)
>>>>>>> d298d897

    @property
    def context(self):
        return {
            "sql_now": "clock_timestamp()"
        }

target_map = {
    'postgres': PostgresTarget,
    'redshift': RedshiftTarget
}

<<<<<<< HEAD
def get_target(cfg):
    target_type = cfg['type']
    if target_type in target_map:
        klass = target_map[target_type]
        return klass(cfg)
=======
def get_target(cfg, threads=1):
    target_type = cfg['type']
    if target_type in target_map:
        klass = target_map[target_type]
        return klass(cfg, threads)
>>>>>>> d298d897
    else:
        valid_csv = ", ".join(["'{}'".format(t) for t in target_map])
        raise RuntimeError("Invalid target type provided: '{}'. Must be one of {}".format(target_type, valid_csv))<|MERGE_RESOLUTION|>--- conflicted
+++ resolved
@@ -14,11 +14,7 @@
 Value given was {supplied} but it should be an int between {min_val} and {max_val}"""
 
 class BaseSQLTarget:
-<<<<<<< HEAD
-    def __init__(self, cfg):
-=======
     def __init__(self, cfg, threads):
->>>>>>> d298d897
         self.target_type = cfg['type']
         self.host = cfg['host']
         self.user = cfg['user']
@@ -119,9 +115,8 @@
         return self.target_type
 
 class RedshiftTarget(BaseSQLTarget):
-<<<<<<< HEAD
-    def __init__(self, cfg):
-        super(RedshiftTarget, self).__init__(cfg)
+    def __init__(self, cfg, threads):
+        super(RedshiftTarget, self).__init__(cfg, threads)
 
 
     def sql_columns_in_table(self, schema_name, table_name):
@@ -130,10 +125,6 @@
                 from pg_table_def
                 where schemaname = '{schema_name}' and tablename = '{table_name}'
                """.format(schema_name=schema_name, table_name=table_name).strip()
-=======
-    def __init__(self, cfg, threads):
-        super(RedshiftTarget, self).__init__(cfg, threads)
->>>>>>> d298d897
 
     @property
     def context(self):
@@ -142,9 +133,8 @@
         }
 
 class PostgresTarget(BaseSQLTarget):
-<<<<<<< HEAD
-    def __init__(self, cfg):
-        super(PostgresTarget, self).__init__(cfg)
+    def __init__(self, cfg, threads):
+        super(PostgresTarget, self).__init__(cfg, threads)
 
     def sql_columns_in_table(self, schema_name, table_name):
         return """
@@ -152,10 +142,6 @@
                 from information_schema.columns
                 where table_schema = '{schema_name}' and table_name = '{table_name}'
                """.format(schema_name=schema_name, table_name=table_name).strip()
-=======
-    def __init__(self, cfg, threads):
-        super(PostgresTarget, self).__init__(cfg, threads)
->>>>>>> d298d897
 
     @property
     def context(self):
@@ -168,19 +154,11 @@
     'redshift': RedshiftTarget
 }
 
-<<<<<<< HEAD
-def get_target(cfg):
-    target_type = cfg['type']
-    if target_type in target_map:
-        klass = target_map[target_type]
-        return klass(cfg)
-=======
 def get_target(cfg, threads=1):
     target_type = cfg['type']
     if target_type in target_map:
         klass = target_map[target_type]
         return klass(cfg, threads)
->>>>>>> d298d897
     else:
         valid_csv = ", ".join(["'{}'".format(t) for t in target_map])
         raise RuntimeError("Invalid target type provided: '{}'. Must be one of {}".format(target_type, valid_csv))