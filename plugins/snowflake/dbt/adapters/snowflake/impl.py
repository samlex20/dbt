--- conflicted
+++ resolved
@@ -23,13 +23,7 @@
         lowered = table.rename(
             column_names=[c.lower() for c in table.column_names]
         )
-<<<<<<< HEAD
         return super()._catalog_filter_table(lowered, manifest)
-=======
-        return super(SnowflakeAdapter, cls)._catalog_filter_table(
-            lowered, manifest
-        )
->>>>>>> f73d5615
 
     def _make_match_kwargs(self, database, schema, identifier):
         quoting = self.config.quoting
